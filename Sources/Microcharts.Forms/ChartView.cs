﻿namespace Microcharts.Forms
{
        using Xamarin.Forms;
        using SkiaSharp.Views.Forms;

        public class ChartView : SKCanvasView
        {
                public ChartView()
                {
                        this.BackgroundColor = Color.Transparent;
                        this.PaintSurface += OnPaintCanvas;
                }

<<<<<<< HEAD
                public static readonly BindableProperty EventNameProperty = BindableProperty.Create(nameof(Chart), typeof(Chart), typeof(ChartView), null, propertyChanged: OnChartChanged);

                public Chart Chart
                {
                        get { return (Chart)GetValue(EventNameProperty); }
                        set { SetValue(EventNameProperty, value); }
                }
=======
		public static readonly BindableProperty ChartProperty = BindableProperty.Create(nameof(Chart), typeof(Chart), typeof(ChartView), null, propertyChanged: OnChartChanged);

		public Chart Chart
		{
			get { return (Chart)GetValue(ChartProperty); }
			set { SetValue(ChartProperty, value); }
		}
>>>>>>> 932f54b1

                private static void OnChartChanged(BindableObject bindable, object oldValue, object newValue)
                {
                        ((ChartView)bindable).InvalidateSurface();
                }

                private void OnPaintCanvas(object sender, SKPaintSurfaceEventArgs e)
                {
                        if (this.Chart != null)
                        {
                                this.Chart.Draw(e.Surface.Canvas, e.Info.Width, e.Info.Height);
                        }
                }
        }
}<|MERGE_RESOLUTION|>--- conflicted
+++ resolved
@@ -1,25 +1,16 @@
 ﻿namespace Microcharts.Forms
 {
-        using Xamarin.Forms;
-        using SkiaSharp.Views.Forms;
+	using Xamarin.Forms;
+	using SkiaSharp.Views.Forms;
 
-        public class ChartView : SKCanvasView
-        {
-                public ChartView()
-                {
-                        this.BackgroundColor = Color.Transparent;
-                        this.PaintSurface += OnPaintCanvas;
-                }
+	public class ChartView : SKCanvasView
+	{
+		public ChartView()
+		{
+			this.BackgroundColor = Color.Transparent;
+			this.PaintSurface += OnPaintCanvas;
+		}
 
-<<<<<<< HEAD
-                public static readonly BindableProperty EventNameProperty = BindableProperty.Create(nameof(Chart), typeof(Chart), typeof(ChartView), null, propertyChanged: OnChartChanged);
-
-                public Chart Chart
-                {
-                        get { return (Chart)GetValue(EventNameProperty); }
-                        set { SetValue(EventNameProperty, value); }
-                }
-=======
 		public static readonly BindableProperty ChartProperty = BindableProperty.Create(nameof(Chart), typeof(Chart), typeof(ChartView), null, propertyChanged: OnChartChanged);
 
 		public Chart Chart
@@ -27,19 +18,18 @@
 			get { return (Chart)GetValue(ChartProperty); }
 			set { SetValue(ChartProperty, value); }
 		}
->>>>>>> 932f54b1
 
-                private static void OnChartChanged(BindableObject bindable, object oldValue, object newValue)
-                {
-                        ((ChartView)bindable).InvalidateSurface();
-                }
+		private static void OnChartChanged(BindableObject bindable, object oldValue, object newValue)
+		{
+			((ChartView)bindable).InvalidateSurface();
+		}
 
-                private void OnPaintCanvas(object sender, SKPaintSurfaceEventArgs e)
-                {
-                        if (this.Chart != null)
-                        {
-                                this.Chart.Draw(e.Surface.Canvas, e.Info.Width, e.Info.Height);
-                        }
-                }
-        }
+		private void OnPaintCanvas(object sender, SKPaintSurfaceEventArgs e)
+		{
+			if (this.Chart != null)
+			{
+				this.Chart.Draw(e.Surface.Canvas, e.Info.Width, e.Info.Height);
+			}
+		}
+	}
 }