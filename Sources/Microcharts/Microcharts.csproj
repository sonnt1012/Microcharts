﻿<Project Sdk="Microsoft.NET.Sdk">

  <PropertyGroup>
    <TargetFramework>netstandard1.6</TargetFramework>
  </PropertyGroup>

  <ItemGroup>
    <PackageReference Include="SkiaSharp" Version="1.59.1" />
    <PackageReference Include="System.ValueTuple" Version="4.3.1" />
  </ItemGroup>
<<<<<<< HEAD
  <ItemGroup>
    <Folder Include="Layouts\" />
    <Folder Include="Helpers\" />
  </ItemGroup>
=======

  <Import Project="..\Microcharts.Shared\Microcharts.Shared.projitems" Label="Shared" />
>>>>>>> 14952428
</Project>
<|MERGE_RESOLUTION|>--- conflicted
+++ resolved
@@ -1,20 +1,18 @@
-﻿<Project Sdk="Microsoft.NET.Sdk">
-
-  <PropertyGroup>
-    <TargetFramework>netstandard1.6</TargetFramework>
-  </PropertyGroup>
-
-  <ItemGroup>
-    <PackageReference Include="SkiaSharp" Version="1.59.1" />
-    <PackageReference Include="System.ValueTuple" Version="4.3.1" />
-  </ItemGroup>
-<<<<<<< HEAD
-  <ItemGroup>
-    <Folder Include="Layouts\" />
-    <Folder Include="Helpers\" />
-  </ItemGroup>
-=======
-
-  <Import Project="..\Microcharts.Shared\Microcharts.Shared.projitems" Label="Shared" />
->>>>>>> 14952428
-</Project>
+﻿<Project Sdk="Microsoft.NET.Sdk">
+
+  <PropertyGroup>
+    <TargetFramework>netstandard1.6</TargetFramework>
+  </PropertyGroup>
+
+  <ItemGroup>
+    <PackageReference Include="SkiaSharp" Version="1.59.1" />
+    <PackageReference Include="System.ValueTuple" Version="4.3.1" />
+  </ItemGroup>
+
+  <ItemGroup>
+    <Compile Remove="..\Microcharts.Shared\Layouts\RadialGaugeChart.cs" />
+    <Compile Remove="..\Microcharts.Shared\Layouts\RadialGaugeChart.cs" />
+    <Compile Remove="..\Microcharts.Shared\Layouts\RadialGaugeChart.cs" />
+  </ItemGroup>
+  <Import Project="..\Microcharts.Shared\Microcharts.Shared.projitems" Label="Shared" />
+</Project>